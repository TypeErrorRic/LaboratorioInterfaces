package com.myproject.laboratorio1;

import java.util.logging.Level;
import java.util.logging.Logger;

/**
 * Puente bidireccional exclusivo entre la base de datos y el microcontrolador.
 * <p>
<<<<<<< HEAD
 * Esta clase integra el acceso a datos de forma desacoplada para no romper la
 * compilaciÃƒÂ³n ni modificar la lÃƒÂ³gica serial existente. Utiliza reflexiÃƒÂ³n para
 * localizar e invocar las clases de la API si estÃƒÂ¡n presentes en el classpath:
 * {@code ProcesoVarsDataDAO}, {@code ProcesoDAO} y {@code ProcesoRefsDataDAO}.
 * En caso de no encontrarlas, todas las operaciones son no-op.
=======
 * <b>Patrón Singleton:</b> Esta clase implementa el patrón Singleton para garantizar
 * una única instancia que gestiona toda la comunicación BD ↔ Micro.
>>>>>>> aab5e07e
 * </p>
 * 
 * <p><b>Arquitectura de comunicación:</b></p>
 * <pre>
 * ┌──────────────┐      ┌──────────────────┐      ┌──────────────┐
 * │   Base de    │◄────►│ PersistenceBridge│◄────►│    Micro     │
 * │    Datos     │      │   (Singleton)    │      │ controlador  │
 * └──────────────┘      └──────────────────┘      └──────────────┘
 *      ▲                        ▲                        ▲
 *      │                        │                        │
 *   DAOs API            Thread Polling          SerialProtocolRunner
 * </pre>
 * 
 * <p><b>Dirección BD → Micro (Polling):</b></p>
 * <ul>
 *   <li>Thread daemon ejecuta cada 500ms consultando cambios en BD</li>
 *   <li>Detecta modificaciones en tiempo_muestreo (ADC), tiempo_muestreo_2 (DIP)
 *       y máscara de LEDs en int_proceso_refs_data</li>
 *   <li>Envía comandos al micro solo si hay cambios (evita tráfico innecesario)</li>
 *   <li>Usa reflexión para invocar métodos de IntProcesoDAO e IntProcesoDataDAO</li>
 * </ul>
 * 
 * <p><b>Dirección Micro → BD (Persistencia):</b></p>
 * <ul>
 *   <li>Método {@link #persistSample(int, int[], int[])} recibe muestras del micro</li>
 *   <li>Inserta 8 valores analógicos en int_proceso_vars_data (ADC0-ADC7)</li>
 *   <li>Inserta 4 valores digitales en int_proceso_vars_data (DIN0-DIN3)</li>
 *   <li>Registra timestamp en milisegundos para cada muestra</li>
 * </ul>
 * 
 * <p><b>Manejo robusto de errores:</b></p>
 * <ul>
<<<<<<< HEAD
 *   <li>Al recibir datos del micro (8 analÃƒÂ³gicas + 4 digitales), se invoca
 *       {@code ProcesoVarsDataDAO} para persistirlos.</li>
 *   <li>Antes de enviar comandos al micro, se consultan tiempos de muestreo
 *       en {@code ProcesoDAO} y la mÃƒÂ¡scara de salidas en
 *       {@code ProcesoRefsDataDAO}.</li>
=======
 *   <li>Todos los métodos de reflexión capturan InvocationTargetException</li>
 *   <li>SQLException se registra en nivel FINE (esperadas por desconexiones)</li>
 *   <li>El thread de polling nunca se detiene por errores de BD</li>
 *   <li>Retorna valores por defecto (null) cuando no hay datos disponibles</li>
>>>>>>> aab5e07e
 * </ul>
 * 
 * <p><b>Uso típico:</b></p>
 * <pre>
 * // Configurar SerialProtocolRunner
 * PersistenceBridge.get().setSerialRunner(runner);
 * 
 * // Cambiar proceso activo
 * PersistenceBridge.get().setProcesoActivo(3); // Arduino Uno
 * 
 * // El polling y persistencia son automáticos
 * </pre>
 * 
 * @author Laboratorio de Interfaces
 * @version 2.0 - Arquitectura BD-Céntrica con Polling
 * @see SerialProtocolRunner
 * @see DAO
 * @see com.myproject.laboratorio1.api.IntProcesoDAO
 * @see com.myproject.laboratorio1.api.IntProcesoDataDAO
 */
public final class PersistenceBridge {

    private static final Logger LOG = Logger.getLogger(PersistenceBridge.class.getName());
    private static final PersistenceBridge INSTANCE = new PersistenceBridge();

<<<<<<< HEAD
    private final DAO dao;
    private volatile boolean tsWatcherRunning;
    private Thread tsWatcherThread;
    private volatile Integer lastPolledTsAdc = null;
    private volatile Integer lastPolledTsDip = null;
    private volatile int lastLedMaskFromRefs = 0;
    private final Object procesoVarsDataDAO;
=======
    private final Object procesoDataDAO;
>>>>>>> aab5e07e
    private final Object procesoDAO;
    
    // ID del proceso activo (por defecto Arduino Uno = 3)
    private volatile int procesoActivoId = 3;
    
    // SerialProtocolRunner para comunicación con el micro
    private volatile SerialProtocolRunner serialRunner;
    
    // Thread de polling para detectar cambios en BD
    private volatile Thread pollingThread;
    private volatile boolean pollingActive = false;
    private static final long POLLING_INTERVAL_MS = 500; // Revisar BD cada 500ms
    
    // Últimos valores enviados al micro (para detectar cambios)
    private volatile Integer lastSentTsAdc = null;
    private volatile Integer lastSentTsDip = null;
    private volatile Integer lastSentLedMask = null;

    private PersistenceBridge() {
<<<<<<< HEAD
        this.dao = new DAO();
        this.procesoVarsDataDAO = newInstanceSafe("ProcesoVarsDataDAO");
        this.procesoDAO = newInstanceSafe("ProcesoDAO");
        this.procesoRefsDataDAO = newInstanceSafe("ProcesoRefsDataDAO");
=======
        this.procesoDataDAO = newInstanceSafe("IntProcesoDataDAO");
        this.procesoDAO = newInstanceSafe("IntProcesoDAO");
        
        // Configurar proceso activo por defecto (Arduino Uno = ID 3)
        if (procesoDataDAO != null) {
            try {
                invokeIfExists(procesoDataDAO, "setProcesoActivo", new Class[]{int.class}, new Object[]{3});
            } catch (Exception e) {
                LOG.log(Level.WARNING, "No se pudo configurar proceso activo", e);
            }
        }
>>>>>>> aab5e07e
    }

    public static PersistenceBridge get() { return INSTANCE; }
    
    /**
     * Establece el ID del proceso activo.
     * @param procesoId ID del proceso (1=Control Nivel, 2=Control Temp, 3=Arduino Uno)
     */
    public void setProcesoActivo(int procesoId) {
        this.procesoActivoId = procesoId;
        // También configurar en IntProcesoDataDAO si existe
        if (procesoDataDAO != null) {
            try {
                invokeIfExists(procesoDataDAO, "setProcesoActivo", new Class[]{int.class}, new Object[]{procesoId});
                LOG.log(Level.INFO, "Proceso activo configurado a ID: {0}", procesoId);
            } catch (Exception e) {
                LOG.log(Level.WARNING, "No se pudo configurar proceso activo en DAO", e);
            }
        }
    }
    
    /**
     * Configura el SerialProtocolRunner para comunicación con el microcontrolador.
     * Inicia el polling automático de cambios en BD.
     * 
     * @param runner Instancia de SerialProtocolRunner ya conectada
     */
    public void setSerialRunner(SerialProtocolRunner runner) {
        this.serialRunner = runner;
        if (runner != null && !pollingActive) {
            startPolling();
        } else if (runner == null && pollingActive) {
            stopPolling();
        }
    }
    
    /**
     * Inicia el thread de polling que revisa BD periódicamente y envía cambios al micro.
     */
    private synchronized void startPolling() {
        if (pollingActive) return;
        
        pollingActive = true;
        pollingThread = new Thread(() -> {
            LOG.info("PersistenceBridge: Polling iniciado");
            while (pollingActive) {
                try {
                    pollDatabaseAndSendToMicro();
                    Thread.sleep(POLLING_INTERVAL_MS);
                } catch (InterruptedException e) {
                    break;
                } catch (Exception e) {
                    LOG.log(Level.WARNING, "Error en polling de BD", e);
                }
            }
            LOG.info("PersistenceBridge: Polling detenido");
        }, "PersistenceBridge-Polling");
        pollingThread.setDaemon(true);
        pollingThread.start();
    }
    
    /**
     * Detiene el thread de polling.
     */
    private synchronized void stopPolling() {
        pollingActive = false;
        if (pollingThread != null) {
            pollingThread.interrupt();
            pollingThread = null;
        }
    }
    
    /**
     * Revisa BD para detectar cambios en Ts ADC, Ts DIP y máscara LEDs,
     * y los envía al microcontrolador si hay cambios.
     */
    private void pollDatabaseAndSendToMicro() {
        SerialProtocolRunner runner = this.serialRunner;
        if (runner == null || !runner.isTransmissionActive()) {
            return;
        }
        
        try {
            // Revisar Ts ADC
            Integer tsAdc = getDesiredTsAdc();
            if (tsAdc != null && !tsAdc.equals(lastSentTsAdc)) {
                SerialProtocolRunner.commandSetTsAdc(runner, tsAdc);
                lastSentTsAdc = tsAdc;
                LOG.log(Level.FINE, "Ts ADC actualizado en micro: {0} ms", tsAdc);
            }
            
            // Revisar Ts DIP
            Integer tsDip = getDesiredTsDip();
            if (tsDip != null && !tsDip.equals(lastSentTsDip)) {
                SerialProtocolRunner.commandSetTsDip(runner, tsDip);
                lastSentTsDip = tsDip;
                LOG.log(Level.FINE, "Ts DIP actualizado en micro: {0} ms", tsDip);
            }
            
            // Revisar máscara LEDs
            Integer ledMask = getDesiredLedMask();
            if (ledMask != null && !ledMask.equals(lastSentLedMask)) {
                SerialProtocolRunner.commandSetLedMask(runner, ledMask);
                lastSentLedMask = ledMask;
                LOG.log(Level.FINE, "Máscara LEDs actualizada en micro: 0x{0}", Integer.toHexString(ledMask));
            }
        } catch (Exception e) {
            LOG.log(Level.WARNING, "Error al enviar cambios al microcontrolador", e);
        }
    }

    /**
<<<<<<< HEAD
     * Persiste una muestra recibida (8 analógicas y 4 digitales) usando DAO directo.
=======
     * Persiste una muestra recibida (8 analógicas y 4 digitales).
     * <p>
     * Intenta métodos comunes en {@code IntProcesoDataDAO} mediante reflexión:
     * {@code insertVarsData}. Si no se encuentran, intenta firmas alternativas.
     * </p>
     * <p>
     * <b>Nota:</b> Los pines digitales están codificados en el nibble alto (bits 4-7)
     * del byte digital recibido del microcontrolador. Se realiza un shift de 4 bits
     * a la derecha para extraer DIN0-DIN3.
     * </p>
>>>>>>> aab5e07e
     *
     * @param tMs        Tiempo relativo de la muestra en milisegundos.
     * @param adc8       Arreglo de 8 valores analógicos (uint16).
     * @param digitalByte Byte con el estado de pines digitales (DIN0-DIN3 en bits 4-7).
     */
    public void persistSample(long tMs, int[] adc8, int digitalByte) {
<<<<<<< HEAD
        if (adc8 == null || adc8.length < 8) return;
        int[] dig4 = new int[4];
        for (int i = 0; i < 4; i++) dig4[i] = (digitalByte >>> i) & 0x1;
        try { dao.persistVarsData(adc8, dig4, tMs); } catch (Throwable ignored) {}
=======
        if (procesoDataDAO == null || adc8 == null || adc8.length < 8) return;
        try {
            // Los pines digitales están en los bits 4-7 del byte (nibble alto)
            // Hacer shift de 4 bits a la derecha para mover bits 4-7 a posiciones 0-3
            int digitalNibble = (digitalByte >>> 4) & 0x0F;
            
            // Derivar 4 digitales de los bits 0-3 del nibble desplazado
            int[] dig4 = new int[4];
            for (int i = 0; i < 4; i++) dig4[i] = (digitalNibble >>> i) & 0x1;

            // Intentar método insertVarsData de IntProcesoDataDAO
            if (invokeIfExists(procesoDataDAO, "insertVarsData", new Class[]{ long.class, int[].class, int[].class }, new Object[]{ tMs, adc8, dig4 })) return;
            
            // Métodos alternativos por compatibilidad
            if (invokeIfExists(procesoDataDAO, "insert", new Class[]{ long.class, int[].class, int[].class }, new Object[]{ tMs, adc8, dig4 })) return;
            if (invokeIfExists(procesoDataDAO, "save", new Class[]{ long.class, int[].class, int[].class }, new Object[]{ tMs, adc8, dig4 })) return;
        } catch (Throwable ignored) {}
>>>>>>> aab5e07e
    }

    /**
     * Obtiene el periodo de muestreo del ADC deseado desde {@code IntProcesoDAO}.
     *
     * @return Valor en ms (0..65535) o {@code null} si no estÃƒÂ¡ disponible.
     */
    public Integer getDesiredTsAdc() {
<<<<<<< HEAD
        Integer dbTs = dao.consultarTsAdcProceso3();
        if (dbTs != null) return clamp16(dbTs);
        return clamp16(50);// valor por defecto en ms
=======
        if (procesoDAO == null) return null;
        try {
            Integer v;
            // Intentar getters para tiempo_muestreo (ADC) con ID de proceso
            v = (Integer) invokeIfExistsWithReturn(procesoDAO, "getTiempoMuestreo", new Class[]{int.class}, new Object[]{procesoActivoId});
            if (v != null) return clamp16(v);
            
            // Métodos alternativos sin ID
            v = (Integer) invokeGetter(procesoDAO, "getTsAdc"); 
            if (v != null) return clamp16(v);
            v = (Integer) invokeGetter(procesoDAO, "getTsADC"); 
            if (v != null) return clamp16(v);
        } catch (Throwable e) {
            LOG.log(Level.FINE, "Error al obtener Ts ADC desde BD", e);
        }
        return null;
>>>>>>> aab5e07e
    }

    public synchronized void startTsWatcher(SerialProtocolRunner runner, long periodMs) {
        if (runner == null) return;
        if (tsWatcherRunning && tsWatcherThread != null) return; // ya iniciado
        long sleep = (periodMs <= 0) ? 1000L : periodMs;
        tsWatcherRunning = true;
        tsWatcherThread = new Thread(() -> {
            while (tsWatcherRunning) {
                try {
                    Integer adc = getDesiredTsAdc();
                    Integer prevAdc = lastPolledTsAdc;
                    if (adc != null && (prevAdc == null || prevAdc.intValue() != adc.intValue())) {
                        lastPolledTsAdc = adc;
                        System.out.println("Watcher Ts ADC detectÃƒÂ³ cambio: " + adc + " ms (antes: " + prevAdc + ")");
                        SerialProtocolRunner.commandSetTsAdc(runner, adc);
                    }

                    Integer dip = getDesiredTsDip();
                    Integer prevDip = lastPolledTsDip;
                    if (dip != null && (prevDip == null || prevDip.intValue() != dip.intValue())) {
                        lastPolledTsDip = dip;
                        System.out.println("Watcher Ts DIP detectï¿½ï¿½ cambio: " + dip + " ms (antes: " + prevDip + ")");
                        SerialProtocolRunner.commandSetTsDip(runner, dip);
                    }
                    getDesiredLedMask(runner);
                } catch (Exception ignored) {}
                try { Thread.sleep(sleep); } catch (InterruptedException ie) { break; }
            }
        }, "TsWatcher");
        tsWatcherThread.setDaemon(true);
        tsWatcherThread.start();
    }
    /**
     * Obtiene el periodo de muestreo del DIP deseado desde {@code IntProcesoDAO}.
     *
     * @return Valor en ms (0..65535) o {@code null} si no estÃƒÂ¡ disponible.
     */
    public Integer getDesiredTsDip() {
<<<<<<< HEAD
        Integer dbTs = dao.consultarTsDipProceso3();
        if (dbTs != null) return clamp16(dbTs);
        return clamp16(50);
    }

    /**
     * Obtiene la mÃƒÂ¡scara de 4 salidas digitales desde {@code ProcesoRefsDataDAO}.
     * <p>
     * Intenta primero un getter directo de mÃƒÂ¡scara y, si no, compone la mÃƒÂ¡scara
     * a partir de un arreglo de salidas digitales (boolean/int).
     * </p>
     *
     * @return MÃƒÂ¡scara 0..255 (bits 0..3) o {@code null} si no estÃƒÂ¡ disponible.
     */
    public void getDesiredLedMask(SerialProtocolRunner runner) {
        int[] change = dao.consultarNuevaMascaraLeds();
        if (change != null && change.length >= 2) {
            int led = change[0];
            int bit = change[1] & 0x1;
            int pos = led - 1;
            lastLedMaskFromRefs = (lastLedMaskFromRefs & ~(1 << pos)) | (bit << pos);
            if (runner != null) SerialProtocolRunner.commandSetLedMask(runner, lastLedMaskFromRefs);
            System.out.println(lastLedMaskFromRefs);
        }
=======
        if (procesoDAO == null) return null;
        try {
            Integer v;
            // Intentar getters para tiempo_muestreo_2 (DIP) con ID de proceso
            v = (Integer) invokeIfExistsWithReturn(procesoDAO, "getTiempoMuestreo2", new Class[]{int.class}, new Object[]{procesoActivoId});
            if (v != null) return clamp16(v);
            
            // Métodos alternativos sin ID
            v = (Integer) invokeGetter(procesoDAO, "getTsDip"); 
            if (v != null) return clamp16(v);
        } catch (Throwable e) {
            LOG.log(Level.FINE, "Error al obtener Ts DIP desde BD", e);
        }
        return null;
    }

    /**
     * Obtiene la máscara de 4 salidas digitales desde {@code IntProcesoDataDAO}.
     * Lee el último valor guardado en int_proceso_refs_data.
     *
     * @return Máscara 0..15 (bits 0..3) o {@code null} si no está disponible.
     */
    public Integer getDesiredLedMask() {
        if (procesoDataDAO == null) return null;
        try {
            // Método principal: getRefsDataLedMask
            Integer m = (Integer) invokeGetter(procesoDataDAO, "getRefsDataLedMask");
            if (m != null) return m & 0x0F;
            
            // Métodos alternativos
            m = (Integer) invokeGetter(procesoDataDAO, "getLedMask");
            if (m != null) return m & 0x0F;
        } catch (Throwable e) {
            LOG.log(Level.FINE, "Error al obtener máscara LEDs desde BD", e);
        }
        return null;
>>>>>>> aab5e07e
    }

    /**
     * Instancia una clase por nombre simple, probando varios paquetes comunes
     * sin fallar la ejecuciÃƒÂ³n si no existe.
     */
    private static Object newInstanceSafe(String simpleName) {
        try {
            Class<?> cls = tryFindClass(simpleName);
            if (cls == null) return null;
            return cls.getDeclaredConstructor().newInstance();
        } catch (Throwable ignored) { return null; }
    }

    /**
     * Busca una clase intentando distintos paquetes habituales.
     */
    private static Class<?> tryFindClass(String simpleName) {
        try { return Class.forName(simpleName); } catch (Throwable ignored) {}
        try { return Class.forName("com.myproject.laboratorio1.api." + simpleName); } catch (Throwable ignored) {}
        try { return Class.forName("com.api." + simpleName); } catch (Throwable ignored) {}
        try { return Class.forName("com.myproject.api." + simpleName); } catch (Throwable ignored) {}
        try { return Class.forName("com.myproject.dao." + simpleName); } catch (Throwable ignored) {}
        try { return Class.forName("dao." + simpleName); } catch (Throwable ignored) {}
        return null;
    }

    /**
<<<<<<< HEAD
     * Invoca un mÃƒÂ©todo si existe (por nombre y tipos), devolviendo true si se
     * logrÃƒÂ³ ejecutar.
=======
     * Invoca un método si existe (por nombre y tipos), devolviendo true si se
     * logró ejecutar. Maneja correctamente InvocationTargetException para evitar
     * propagar SQLException u otras excepciones del método invocado.
>>>>>>> aab5e07e
     */
    private static boolean invokeIfExists(Object target, String method, Class<?>[] types, Object[] args) {
        try {
            java.lang.reflect.Method m = target.getClass().getMethod(method, types);
            m.setAccessible(true);
            m.invoke(target, args);
            return true;
        } catch (NoSuchMethodException e) {
            return false;
        } catch (java.lang.reflect.InvocationTargetException e) {
            // El método fue invocado pero lanzó una excepción (probablemente SQLException)
            Throwable cause = e.getCause();
            if (cause instanceof java.sql.SQLException) {
                LOG.log(Level.FINE, "SQLException al ejecutar " + method + ": " + cause.getMessage(), cause);
            } else {
                LOG.log(Level.WARNING, "Error al ejecutar " + method, e);
            }
            return false;
        } catch (Exception e) {
            LOG.log(Level.WARNING, "Error de reflexión al invocar " + method, e);
            return false;
        }
    }

    /**
     * Invoca un método si existe y devuelve su resultado, o null si no existe o hay error.
     * Maneja correctamente InvocationTargetException y otras excepciones.
     */
    private static Object invokeIfExistsWithReturn(Object target, String method, Class<?>[] types, Object[] args) {
        try {
            java.lang.reflect.Method m = target.getClass().getMethod(method, types);
            m.setAccessible(true);
            return m.invoke(target, args);
        } catch (NoSuchMethodException e) {
            return null;
        } catch (java.lang.reflect.InvocationTargetException e) {
            // El método existe pero lanzó una excepción (ej: SQLException)
            LOG.log(Level.FINE, "Error al invocar " + method + ": " + e.getCause(), e.getCause());
            return null;
        } catch (Exception e) {
            LOG.log(Level.FINE, "Error inesperado al invocar " + method, e);
            return null;
        }
    }

    /**
<<<<<<< HEAD
     * Invoca un getter sin parÃƒÂ¡metros por nombre.
=======
     * Invoca un getter sin parámetros por nombre. Maneja correctamente
     * InvocationTargetException para evitar propagar excepciones del método invocado.
>>>>>>> aab5e07e
     */
    private static Object invokeGetter(Object target, String method) {
        try {
            java.lang.reflect.Method m = target.getClass().getMethod(method);
            m.setAccessible(true);
            return m.invoke(target);
        } catch (NoSuchMethodException e) {
            return null;
        } catch (java.lang.reflect.InvocationTargetException e) {
            // El método existe pero lanzó una excepción (ej: SQLException)
            Throwable cause = e.getCause();
            if (cause instanceof java.sql.SQLException) {
                LOG.log(Level.FINE, "SQLException al invocar getter " + method + ": " + cause.getMessage(), cause);
            } else {
                LOG.log(Level.WARNING, "Error al invocar getter " + method, e);
            }
            return null;
        } catch (Exception e) {
            LOG.log(Level.WARNING, "Error de reflexión al invocar getter " + method, e);
            return null;
        }
    }

    /**
     * Limita un entero al rango de 16 bits sin signo (0..65535).
     */
    private static Integer clamp16(Integer v) {
        if (v == null) return null;
        int x = Math.max(0, Math.min(0xFFFF, v));
        return x;
    }
}
<|MERGE_RESOLUTION|>--- conflicted
+++ resolved
@@ -6,16 +6,8 @@
 /**
  * Puente bidireccional exclusivo entre la base de datos y el microcontrolador.
  * <p>
-<<<<<<< HEAD
- * Esta clase integra el acceso a datos de forma desacoplada para no romper la
- * compilaciÃƒÂ³n ni modificar la lÃƒÂ³gica serial existente. Utiliza reflexiÃƒÂ³n para
- * localizar e invocar las clases de la API si estÃƒÂ¡n presentes en el classpath:
- * {@code ProcesoVarsDataDAO}, {@code ProcesoDAO} y {@code ProcesoRefsDataDAO}.
- * En caso de no encontrarlas, todas las operaciones son no-op.
-=======
  * <b>Patrón Singleton:</b> Esta clase implementa el patrón Singleton para garantizar
  * una única instancia que gestiona toda la comunicación BD ↔ Micro.
->>>>>>> aab5e07e
  * </p>
  * 
  * <p><b>Arquitectura de comunicación:</b></p>
@@ -48,18 +40,10 @@
  * 
  * <p><b>Manejo robusto de errores:</b></p>
  * <ul>
-<<<<<<< HEAD
- *   <li>Al recibir datos del micro (8 analÃƒÂ³gicas + 4 digitales), se invoca
- *       {@code ProcesoVarsDataDAO} para persistirlos.</li>
- *   <li>Antes de enviar comandos al micro, se consultan tiempos de muestreo
- *       en {@code ProcesoDAO} y la mÃƒÂ¡scara de salidas en
- *       {@code ProcesoRefsDataDAO}.</li>
-=======
  *   <li>Todos los métodos de reflexión capturan InvocationTargetException</li>
  *   <li>SQLException se registra en nivel FINE (esperadas por desconexiones)</li>
  *   <li>El thread de polling nunca se detiene por errores de BD</li>
  *   <li>Retorna valores por defecto (null) cuando no hay datos disponibles</li>
->>>>>>> aab5e07e
  * </ul>
  * 
  * <p><b>Uso típico:</b></p>
@@ -85,17 +69,7 @@
     private static final Logger LOG = Logger.getLogger(PersistenceBridge.class.getName());
     private static final PersistenceBridge INSTANCE = new PersistenceBridge();
 
-<<<<<<< HEAD
-    private final DAO dao;
-    private volatile boolean tsWatcherRunning;
-    private Thread tsWatcherThread;
-    private volatile Integer lastPolledTsAdc = null;
-    private volatile Integer lastPolledTsDip = null;
-    private volatile int lastLedMaskFromRefs = 0;
-    private final Object procesoVarsDataDAO;
-=======
     private final Object procesoDataDAO;
->>>>>>> aab5e07e
     private final Object procesoDAO;
     
     // ID del proceso activo (por defecto Arduino Uno = 3)
@@ -115,12 +89,6 @@
     private volatile Integer lastSentLedMask = null;
 
     private PersistenceBridge() {
-<<<<<<< HEAD
-        this.dao = new DAO();
-        this.procesoVarsDataDAO = newInstanceSafe("ProcesoVarsDataDAO");
-        this.procesoDAO = newInstanceSafe("ProcesoDAO");
-        this.procesoRefsDataDAO = newInstanceSafe("ProcesoRefsDataDAO");
-=======
         this.procesoDataDAO = newInstanceSafe("IntProcesoDataDAO");
         this.procesoDAO = newInstanceSafe("IntProcesoDAO");
         
@@ -132,7 +100,6 @@
                 LOG.log(Level.WARNING, "No se pudo configurar proceso activo", e);
             }
         }
->>>>>>> aab5e07e
     }
 
     public static PersistenceBridge get() { return INSTANCE; }
@@ -245,9 +212,6 @@
     }
 
     /**
-<<<<<<< HEAD
-     * Persiste una muestra recibida (8 analógicas y 4 digitales) usando DAO directo.
-=======
      * Persiste una muestra recibida (8 analógicas y 4 digitales).
      * <p>
      * Intenta métodos comunes en {@code IntProcesoDataDAO} mediante reflexión:
@@ -258,19 +222,12 @@
      * del byte digital recibido del microcontrolador. Se realiza un shift de 4 bits
      * a la derecha para extraer DIN0-DIN3.
      * </p>
->>>>>>> aab5e07e
      *
      * @param tMs        Tiempo relativo de la muestra en milisegundos.
      * @param adc8       Arreglo de 8 valores analógicos (uint16).
      * @param digitalByte Byte con el estado de pines digitales (DIN0-DIN3 en bits 4-7).
      */
     public void persistSample(long tMs, int[] adc8, int digitalByte) {
-<<<<<<< HEAD
-        if (adc8 == null || adc8.length < 8) return;
-        int[] dig4 = new int[4];
-        for (int i = 0; i < 4; i++) dig4[i] = (digitalByte >>> i) & 0x1;
-        try { dao.persistVarsData(adc8, dig4, tMs); } catch (Throwable ignored) {}
-=======
         if (procesoDataDAO == null || adc8 == null || adc8.length < 8) return;
         try {
             // Los pines digitales están en los bits 4-7 del byte (nibble alto)
@@ -288,20 +245,14 @@
             if (invokeIfExists(procesoDataDAO, "insert", new Class[]{ long.class, int[].class, int[].class }, new Object[]{ tMs, adc8, dig4 })) return;
             if (invokeIfExists(procesoDataDAO, "save", new Class[]{ long.class, int[].class, int[].class }, new Object[]{ tMs, adc8, dig4 })) return;
         } catch (Throwable ignored) {}
->>>>>>> aab5e07e
     }
 
     /**
      * Obtiene el periodo de muestreo del ADC deseado desde {@code IntProcesoDAO}.
      *
-     * @return Valor en ms (0..65535) o {@code null} si no estÃƒÂ¡ disponible.
+     * @return Valor en ms (0..65535) o {@code null} si no está disponible.
      */
     public Integer getDesiredTsAdc() {
-<<<<<<< HEAD
-        Integer dbTs = dao.consultarTsAdcProceso3();
-        if (dbTs != null) return clamp16(dbTs);
-        return clamp16(50);// valor por defecto en ms
-=======
         if (procesoDAO == null) return null;
         try {
             Integer v;
@@ -318,72 +269,14 @@
             LOG.log(Level.FINE, "Error al obtener Ts ADC desde BD", e);
         }
         return null;
->>>>>>> aab5e07e
-    }
-
-    public synchronized void startTsWatcher(SerialProtocolRunner runner, long periodMs) {
-        if (runner == null) return;
-        if (tsWatcherRunning && tsWatcherThread != null) return; // ya iniciado
-        long sleep = (periodMs <= 0) ? 1000L : periodMs;
-        tsWatcherRunning = true;
-        tsWatcherThread = new Thread(() -> {
-            while (tsWatcherRunning) {
-                try {
-                    Integer adc = getDesiredTsAdc();
-                    Integer prevAdc = lastPolledTsAdc;
-                    if (adc != null && (prevAdc == null || prevAdc.intValue() != adc.intValue())) {
-                        lastPolledTsAdc = adc;
-                        System.out.println("Watcher Ts ADC detectÃƒÂ³ cambio: " + adc + " ms (antes: " + prevAdc + ")");
-                        SerialProtocolRunner.commandSetTsAdc(runner, adc);
-                    }
-
-                    Integer dip = getDesiredTsDip();
-                    Integer prevDip = lastPolledTsDip;
-                    if (dip != null && (prevDip == null || prevDip.intValue() != dip.intValue())) {
-                        lastPolledTsDip = dip;
-                        System.out.println("Watcher Ts DIP detectï¿½ï¿½ cambio: " + dip + " ms (antes: " + prevDip + ")");
-                        SerialProtocolRunner.commandSetTsDip(runner, dip);
-                    }
-                    getDesiredLedMask(runner);
-                } catch (Exception ignored) {}
-                try { Thread.sleep(sleep); } catch (InterruptedException ie) { break; }
-            }
-        }, "TsWatcher");
-        tsWatcherThread.setDaemon(true);
-        tsWatcherThread.start();
-    }
+    }
+
     /**
      * Obtiene el periodo de muestreo del DIP deseado desde {@code IntProcesoDAO}.
      *
-     * @return Valor en ms (0..65535) o {@code null} si no estÃƒÂ¡ disponible.
+     * @return Valor en ms (0..65535) o {@code null} si no está disponible.
      */
     public Integer getDesiredTsDip() {
-<<<<<<< HEAD
-        Integer dbTs = dao.consultarTsDipProceso3();
-        if (dbTs != null) return clamp16(dbTs);
-        return clamp16(50);
-    }
-
-    /**
-     * Obtiene la mÃƒÂ¡scara de 4 salidas digitales desde {@code ProcesoRefsDataDAO}.
-     * <p>
-     * Intenta primero un getter directo de mÃƒÂ¡scara y, si no, compone la mÃƒÂ¡scara
-     * a partir de un arreglo de salidas digitales (boolean/int).
-     * </p>
-     *
-     * @return MÃƒÂ¡scara 0..255 (bits 0..3) o {@code null} si no estÃƒÂ¡ disponible.
-     */
-    public void getDesiredLedMask(SerialProtocolRunner runner) {
-        int[] change = dao.consultarNuevaMascaraLeds();
-        if (change != null && change.length >= 2) {
-            int led = change[0];
-            int bit = change[1] & 0x1;
-            int pos = led - 1;
-            lastLedMaskFromRefs = (lastLedMaskFromRefs & ~(1 << pos)) | (bit << pos);
-            if (runner != null) SerialProtocolRunner.commandSetLedMask(runner, lastLedMaskFromRefs);
-            System.out.println(lastLedMaskFromRefs);
-        }
-=======
         if (procesoDAO == null) return null;
         try {
             Integer v;
@@ -420,12 +313,11 @@
             LOG.log(Level.FINE, "Error al obtener máscara LEDs desde BD", e);
         }
         return null;
->>>>>>> aab5e07e
     }
 
     /**
      * Instancia una clase por nombre simple, probando varios paquetes comunes
-     * sin fallar la ejecuciÃƒÂ³n si no existe.
+     * sin fallar la ejecución si no existe.
      */
     private static Object newInstanceSafe(String simpleName) {
         try {
@@ -449,14 +341,9 @@
     }
 
     /**
-<<<<<<< HEAD
-     * Invoca un mÃƒÂ©todo si existe (por nombre y tipos), devolviendo true si se
-     * logrÃƒÂ³ ejecutar.
-=======
      * Invoca un método si existe (por nombre y tipos), devolviendo true si se
      * logró ejecutar. Maneja correctamente InvocationTargetException para evitar
      * propagar SQLException u otras excepciones del método invocado.
->>>>>>> aab5e07e
      */
     private static boolean invokeIfExists(Object target, String method, Class<?>[] types, Object[] args) {
         try {
@@ -503,12 +390,8 @@
     }
 
     /**
-<<<<<<< HEAD
-     * Invoca un getter sin parÃƒÂ¡metros por nombre.
-=======
      * Invoca un getter sin parámetros por nombre. Maneja correctamente
      * InvocationTargetException para evitar propagar excepciones del método invocado.
->>>>>>> aab5e07e
      */
     private static Object invokeGetter(Object target, String method) {
         try {
@@ -540,4 +423,4 @@
         int x = Math.max(0, Math.min(0xFFFF, v));
         return x;
     }
-}
+}