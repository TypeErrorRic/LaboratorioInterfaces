--- conflicted
+++ resolved
@@ -11,18 +11,6 @@
 import java.util.logging.Logger;
 
 /**
-<<<<<<< HEAD
- * @class DAO
- * @brief Puerta de acceso a la capa de datos del laboratorio.
- *
- * Responsable de:
- *  - Validar usuario/clave contra la tabla int_usuarios.
- *  - Entregar muestras analogicas/digitales como pares {valor, tMs}.
- *  - Enviar periodos de muestreo (ADC/DIP) y mascara de LEDs.
- *
- * El origen actual es un SerialProtocolRunner; en el futuro puede reemplazarse
- * por BD o servicio manteniendo esta interfaz.
-=======
  * Data Access Object para interacción exclusiva con la base de datos.
  * <p>
  * <b>Arquitectura BD-Céntrica:</b> Esta clase implementa el patrón DAO como capa
@@ -63,29 +51,10 @@
  * @version 2.0 - Arquitectura BD-Céntrica
  * @see PersistenceBridge
  * @see com.myproject.laboratorio1.api.IntProcesoDataDAO
->>>>>>> aab5e07e
  */
 public class DAO {
 
     private static final Logger LOG = Logger.getLogger(DAO.class.getName());
-<<<<<<< HEAD
-
-    private static final String DEFAULT_DB_URL = "jdbc:mysql://localhost/laboratorio_virtual";
-    private static final String DEFAULT_DB_USER = "arley";
-    private static final String DEFAULT_DB_PASSWORD = "qwerty";
-    private static final int[] ADC_VAR_IDS = {10, 11, 12, 13, 14, 15, 16, 17};
-    private static final int[] DIGITAL_VAR_IDS = {18, 19, 20, 21};
-    private volatile long lastRefsDataId = -1L;
-    private final long[] lastAnalogDataIds = new long[ADC_VAR_IDS.length];
-    private final long[] lastDigitalDataIds = new long[DIGITAL_VAR_IDS.length];
-
-    /**
-     * @brief Construye el DAO inicializando caches de ids.
-     */
-    public DAO() {
-        Arrays.fill(lastAnalogDataIds, -1L);
-        Arrays.fill(lastDigitalDataIds, -1L);
-=======
     
     // DAOs para interacción con BD
     private final IntUsuariosDAO usuariosDAO;
@@ -141,7 +110,6 @@
         } catch (SQLException e) {
             LOG.log(Level.SEVERE, "Error al configurar proceso activo", e);
         }
->>>>>>> aab5e07e
     }
 
     /**
@@ -181,139 +149,6 @@
     }
 
     /**
-<<<<<<< HEAD
-     * @brief Define la fuente activa de datos/comandos para SerialProtocolRunner.
-     * @param runner instancia de SerialProtocolRunner.
-     */
-    public void setRunner(SerialProtocolRunner runner) {
-        this.runner = runner;
-    }
-
-    /**
-     * @brief Indica si existe una fuente activa y conectada.
-     * @return true si hay runner y transmision activa; false en otro caso.
-     */
-    public boolean hayFuenteActiva() {
-        SerialProtocolRunner r = runner;
-        return r != null && r.isTransmissionActive();
-    }
-
-    /**
-     * @brief Obtiene la ultima muestra analogica disponible para un canal.
-     * @param canal indice de canal ADC.
-     * @return arreglo {valor, tMs}; null si no hay datos nuevos o el canal es invalido.
-     */
-    public synchronized long[] obtenerMuestraAnalogica(int canal) {
-        if (canal < 0 || canal >= ADC_VAR_IDS.length) {
-            return null;
-        }
-        String url = resolveConfig("LAB_DB_URL", "laboratorio.db.url", DEFAULT_DB_URL);
-        String dbUser = resolveConfig("LAB_DB_USER", "laboratorio.db.user", DEFAULT_DB_USER);
-        String dbPassword = resolveConfig("LAB_DB_PASSWORD", "laboratorio.db.password", DEFAULT_DB_PASSWORD);
-
-        String sql = "SELECT id, valor, tiempo FROM int_proceso_vars_data WHERE int_proceso_vars_id = ? ORDER BY id DESC LIMIT 1";
-        try (Connection conn = DriverManager.getConnection(url, dbUser, dbPassword);
-             PreparedStatement ps = conn.prepareStatement(sql)) {
-            ps.setInt(1, ADC_VAR_IDS[canal]);
-            try (ResultSet rs = ps.executeQuery()) {
-                if (!rs.next()) {
-                    return null;
-                }
-                long rowId = rs.getLong("id");
-                if (rowId == lastAnalogDataIds[canal]) {
-                    return null; // sin cambios
-                }
-                lastAnalogDataIds[canal] = rowId;
-                long valor = Math.round(rs.getDouble("valor"));
-                long tMs = Math.round(rs.getDouble("tiempo"));
-                return new long[]{valor, tMs};
-            }
-        } catch (SQLException e) {
-            LOG.log(Level.SEVERE, "Error al consultar int_proceso_vars_data (ADC)", e);
-            return null;
-        }
-    }
-
-    /**
-     * @brief Obtiene la ultima muestra digital disponible para un canal.
-     * @param canal indice de canal digital.
-     * @return arreglo {valor, tMs}; null si no hay datos nuevos o el canal es invalido.
-     */
-    public synchronized long[] obtenerMuestraDigital(int canal) {
-        if (canal < 0 || canal >= DIGITAL_VAR_IDS.length) {
-            return null;
-        }
-        String url = resolveConfig("LAB_DB_URL", "laboratorio.db.url", DEFAULT_DB_URL);
-        String dbUser = resolveConfig("LAB_DB_USER", "laboratorio.db.user", DEFAULT_DB_USER);
-        String dbPassword = resolveConfig("LAB_DB_PASSWORD", "laboratorio.db.password", DEFAULT_DB_PASSWORD);
-
-        String sql = "SELECT id, valor, tiempo FROM int_proceso_vars_data WHERE int_proceso_vars_id = ? ORDER BY id DESC LIMIT 1";
-        try (Connection conn = DriverManager.getConnection(url, dbUser, dbPassword);
-             PreparedStatement ps = conn.prepareStatement(sql)) {
-            ps.setInt(1, DIGITAL_VAR_IDS[canal]);
-            try (ResultSet rs = ps.executeQuery()) {
-                if (!rs.next()) {
-                    return null;
-                }
-                long rowId = rs.getLong("id");
-                if (rowId == lastDigitalDataIds[canal]) {
-                    return null; // sin cambios
-                }
-                lastDigitalDataIds[canal] = rowId;
-                long valor = Math.round(rs.getDouble("valor"));
-                long tMs = Math.round(rs.getDouble("tiempo"));
-                return new long[]{valor, tMs};
-            }
-        } catch (SQLException e) {
-            LOG.log(Level.SEVERE, "Error al consultar int_proceso_vars_data (DIG)", e);
-            return null;
-        }
-    }
-
-    /**
-     * @brief Persiste una muestra completa (8 analogicas + 4 digitales) en int_proceso_vars_data.
-     * @param adc8 valores ADC (longitud minima 8).
-     * @param dig4 valores digitales (longitud minima 4, bits 0/1).
-     * @param tMs  tiempo relativo de la muestra en milisegundos.
-     * @return true si se insertaron todas las filas, false en caso de error o datos insuficientes.
-     */
-    public boolean persistVarsData(int[] adc8, int[] dig4, long tMs) {
-        if (adc8 == null || adc8.length < 8 || dig4 == null || dig4.length < 4) {
-            LOG.log(Level.WARNING, "Datos insuficientes para persistir muestra (adc8={0}, dig4={1})", new Object[]{adc8, dig4});
-            return false;
-        }
-
-        final int[] adcIds = ADC_VAR_IDS; // int_proceso_vars_id para ADC0..ADC7 (proceso id=3)
-        final int[] digIds = DIGITAL_VAR_IDS;                 // int_proceso_vars_id para DIN0..DIN3 (proceso id=3)
-
-        String url = resolveConfig("LAB_DB_URL", "laboratorio.db.url", DEFAULT_DB_URL);
-        String dbUser = resolveConfig("LAB_DB_USER", "laboratorio.db.user", DEFAULT_DB_USER);
-        String dbPassword = resolveConfig("LAB_DB_PASSWORD", "laboratorio.db.password", DEFAULT_DB_PASSWORD);
-
-        String sql = "INSERT INTO int_proceso_vars_data (int_proceso_vars_id, valor, tiempo, fecha, hora) VALUES (?, ?, ?, CURRENT_DATE, CURRENT_TIME)";
-        int tMsInt = (int) Math.max(Integer.MIN_VALUE, Math.min(Integer.MAX_VALUE, tMs));
-        try (Connection conn = DriverManager.getConnection(url, dbUser, dbPassword)) {
-            conn.setAutoCommit(false);
-            try (PreparedStatement ps = conn.prepareStatement(sql)) {
-                for (int i = 0; i < 8; i++) {
-                    ps.setInt(1, adcIds[i]);
-                    ps.setInt(2, adc8[i]);
-                    ps.setInt(3, tMsInt);
-                    ps.addBatch();
-                }
-                for (int i = 0; i < 4; i++) {
-                    ps.setInt(1, digIds[i]);
-                    ps.setInt(2, dig4[i]);
-                    ps.setInt(3, tMsInt);
-                    ps.addBatch();
-                }
-                ps.executeBatch();
-            }
-            conn.commit();
-            return true;
-        } catch (SQLException e) {
-            LOG.log(Level.SEVERE, "Error al insertar muestra en int_proceso_vars_data", e);
-=======
      * Verifica si existe conexión activa con la base de datos.
      * <p>
      * Intenta obtener una conexión desde {@link com.myproject.laboratorio1.api.DBConnection}
@@ -407,63 +242,11 @@
             return resultado;
         } catch (SQLException e) {
             LOG.log(Level.SEVERE, "Error al actualizar Ts ADC en BD", e);
->>>>>>> aab5e07e
-            return false;
-        }
-    }
-
-    /**
-<<<<<<< HEAD
-     * @brief Actualiza el periodo de muestreo ADC en BD (int_proceso.id=3, columna tiempo_muestreo).
-     * @param tsMs periodo en milisegundos.
-     * @return true si se actualizo al menos una fila en BD.
-     */
-    public boolean actualizarTsAdc(int tsMs) {
-        return updateProcesoTiempo("tiempo_muestreo", tsMs);
-    }
-
-    /**
-     * @brief Actualiza el periodo de muestreo digital en BD (int_proceso.id=3, columna tiempo_muestreo_2).
-     * @param tsMs periodo en milisegundos.
-     * @return true si se actualizo al menos una fila en BD.
-     */
-    public boolean actualizarTsDip(int tsMs) {
-        return updateProcesoTiempo("tiempo_muestreo_2", tsMs);
-    }
-
-    /**
-     * @brief Actualiza el estado de un LED (1..4) en la tabla int_proceso_refs para el proceso id=3.
-     * @param led numero de LED (1..4).
-     * @param valor estado (0 apagado, 1 encendido).
-     * @return true si se actualizo al menos una fila en BD; false en otro caso.
-     */
-    public boolean enviarMascaraLeds(int led, int valor) {
-        if (led < 1 || led > 4) {
-            LOG.log(Level.WARNING, "LED fuera de rango: {0}", led);
-            return false;
-        }
-        if (valor != 0 && valor != 1) {
-            LOG.log(Level.WARNING, "Valor LED invalido (solo 0 o 1): {0}", valor);
-            return false;
-        }
-        // Mapear LED 1..4 a IDs de int_proceso_refs para int_proceso_id=3 (DOUT0..DOUT3 son ids 4..7 en el dump).
-        int refId = 3 + led; // LED1->4, LED2->5, LED3->6, LED4->7
-        String url = resolveConfig("LAB_DB_URL", "laboratorio.db.url", DEFAULT_DB_URL);
-        String dbUser = resolveConfig("LAB_DB_USER", "laboratorio.db.user", DEFAULT_DB_USER);
-        String dbPassword = resolveConfig("LAB_DB_PASSWORD", "laboratorio.db.password", DEFAULT_DB_PASSWORD);
-
-        String sql = "INSERT INTO int_proceso_refs_data (int_proceso_refs_id, valor, tiempo, fecha, hora) VALUES (?, ?, ?, CURRENT_DATE, CURRENT_TIME)";
-        try (Connection conn = DriverManager.getConnection(url, dbUser, dbPassword);
-             PreparedStatement ps = conn.prepareStatement(sql)) {
-            ps.setInt(1, refId);
-            ps.setDouble(2, valor);
-            ps.setDouble(3, 0.0); // sin tiempo relativo, se guarda como 0
-            int rows = ps.executeUpdate();
-            LOG.log(Level.INFO, "LED {0} registrado con valor {1} en int_proceso_refs_data (filas afectadas: {2})", new Object[]{led, valor, rows});
-            return rows > 0;
-        } catch (SQLException e) {
-            LOG.log(Level.SEVERE, "Error al insertar LED en int_proceso_refs_data", e);
-=======
+            return false;
+        }
+    }
+
+    /**
      * Actualiza el periodo de muestreo digital (DIP switches) en la base de datos.
      * <p>
      * <b>Flujo de sincronización automática:</b>
@@ -493,110 +276,11 @@
             return resultado;
         } catch (SQLException e) {
             LOG.log(Level.SEVERE, "Error al actualizar Ts DIP en BD", e);
->>>>>>> aab5e07e
-            return false;
-        }
-    }
-
-    /**
-<<<<<<< HEAD
-     * @brief Consulta la ultima mascara de LEDs registrada.
-     *
-     * Revisa si hay una nueva fila en int_proceso_refs_data y devuelve el LED y valor asociados.
-     * Usa el int_proceso_refs_id para mapear al LED (restando 3).
-     *
-     * @return arreglo {led (1..4), valor (0/1)} o null si no hay cambios.
-     */
-    public synchronized int[] consultarNuevaMascaraLeds() {
-        String url = resolveConfig("LAB_DB_URL", "laboratorio.db.url", DEFAULT_DB_URL);
-        String dbUser = resolveConfig("LAB_DB_USER", "laboratorio.db.user", DEFAULT_DB_USER);
-        String dbPassword = resolveConfig("LAB_DB_PASSWORD", "laboratorio.db.password", DEFAULT_DB_PASSWORD);
-
-        String sql = "SELECT id, int_proceso_refs_id, valor FROM int_proceso_refs_data ORDER BY id DESC LIMIT 1";
-        try (Connection conn = DriverManager.getConnection(url, dbUser, dbPassword);
-             PreparedStatement ps = conn.prepareStatement(sql);
-             ResultSet rs = ps.executeQuery()) {
-            if (!rs.next()) {
-                return null;
-            }
-            long rowId = rs.getLong("id");
-            if (rowId == lastRefsDataId) {
-                return null; // sin cambios desde la ultima lectura
-            }
-            lastRefsDataId = rowId;
-
-            int refId = rs.getInt("int_proceso_refs_id");
-            int ledIndex = refId - 3; // DOUT0..3 estan en ids 4..7
-            if (ledIndex < 1 || ledIndex > 4) {
-                LOG.log(Level.FINE, "Fila int_proceso_refs_data ignorada (ref fuera de rango): {0}", refId);
-                return null;
-            }
-            double valor = rs.getDouble("valor");
-            int bit = (Math.abs(valor) > 0.0001) ? 1 : 0;
-            return new int[]{ledIndex, bit};
-        } catch (SQLException e) {
-            LOG.log(Level.SEVERE, "Error al consultar int_proceso_refs_data", e);
-            return null;
-        }
-    }
-
-    /**
-     * @brief Consulta el valor de tiempo_muestreo para int_proceso.id = 3.
-     * @return valor en ms o null si no se pudo obtener.
-     */
-    public Integer consultarTsAdcProceso3() {
-        return consultarTsProceso3("tiempo_muestreo");
-    }
-
-    /**
-     * @brief Consulta el valor de tiempo_muestreo_2 para int_proceso.id = 3.
-     * @return valor en ms o null si no se pudo obtener.
-     */
-    public Integer consultarTsDipProceso3() {
-        return consultarTsProceso3("tiempo_muestreo_2");
-    }
-
-    /**
-     * @brief Consulta el periodo de muestreo para el proceso 3.
-     * @param column nombre de columna permitido (tiempo_muestreo o tiempo_muestreo_2).
-     * @return valor en ms o null si no se pudo obtener.
-     */
-    private Integer consultarTsProceso3(String column) {
-        if (!"tiempo_muestreo".equals(column) && !"tiempo_muestreo_2".equals(column)) {
-            LOG.log(Level.WARNING, "Columna no permitida para consulta: {0}", column);
-            return null;
-        }
-        String url = resolveConfig("LAB_DB_URL", "laboratorio.db.url", DEFAULT_DB_URL);
-        String dbUser = resolveConfig("LAB_DB_USER", "laboratorio.db.user", DEFAULT_DB_USER);
-        String dbPassword = resolveConfig("LAB_DB_PASSWORD", "laboratorio.db.password", DEFAULT_DB_PASSWORD);
-
-        String sql = "SELECT " + column + " FROM int_proceso WHERE id = 3";
-        try (Connection conn = DriverManager.getConnection(url, dbUser, dbPassword);
-             PreparedStatement ps = conn.prepareStatement(sql);
-             ResultSet rs = ps.executeQuery()) {
-            if (rs.next()) {
-                int v = rs.getInt(column);
-                LOG.log(Level.FINE, "Leido {0}={1} de int_proceso.id=3", new Object[]{column, v});
-                return v;
-            }
-        } catch (SQLException e) {
-            LOG.log(Level.SEVERE, "Error al consultar " + column + " en int_proceso", e);
-        }
-        return null;
-    }
-
-    /**
-     * @brief Obtiene configuracion de BD desde variable de entorno, propiedad del sistema o un valor por defecto.
-     * @param envKey nombre de la variable de entorno.
-     * @param sysPropKey clave de propiedad del sistema.
-     * @param defaultValue valor por defecto si no se encuentra configuracion.
-     * @return cadena con la configuracion resuelta.
-     */
-    private static String resolveConfig(String envKey, String sysPropKey, String defaultValue) {
-        String v = System.getenv(envKey);
-        if (v != null && !v.isBlank()) {
-            return v.trim();
-=======
+            return false;
+        }
+    }
+
+    /**
      * Actualiza la máscara de LEDs en la base de datos.
      * <p>
      * <b>Flujo de sincronización automática:</b>
@@ -651,7 +335,6 @@
         } catch (SQLException e) {
             LOG.log(Level.SEVERE, "Error al obtener Ts ADC desde BD", e);
             return 0;
->>>>>>> aab5e07e
         }
     }
     
@@ -673,36 +356,4 @@
             return 0;
         }
     }
-
-    /**
-     * @brief Actualiza el periodo de muestreo en la tabla int_proceso (id=3).
-     * @param columnName nombre de la columna a actualizar.
-     * @param tsMs valor en milisegundos.
-     * @return true si se actualizo al menos una fila.
-     */
-    private boolean updateProcesoTiempo(String columnName, int tsMs) {
-        // Solo permitir columnas esperadas para evitar inyeccion accidental.
-        if (!"tiempo_muestreo".equals(columnName) && !"tiempo_muestreo_2".equals(columnName)) {
-            LOG.log(Level.WARNING, "Columna no permitida para actualizar: {0}", columnName);
-            return false;
-        }
-
-        String url = resolveConfig("LAB_DB_URL", "laboratorio.db.url", DEFAULT_DB_URL);
-        String dbUser = resolveConfig("LAB_DB_USER", "laboratorio.db.user", DEFAULT_DB_USER);
-        String dbPassword = resolveConfig("LAB_DB_PASSWORD", "laboratorio.db.password", DEFAULT_DB_PASSWORD);
-
-        String sql = "UPDATE int_proceso SET " + columnName + " = ? WHERE id = 3";
-        try (Connection conn = DriverManager.getConnection(url, dbUser, dbPassword);
-             PreparedStatement ps = conn.prepareStatement(sql)) {
-            ps.setInt(1, tsMs);
-            int rows = ps.executeUpdate();
-            LOG.log(Level.INFO, "Actualizado {0} filas en int_process.{1} con valor {2}", new Object[]{rows, columnName, tsMs});
-            System.out.println("Actualizado int_process." + columnName + " a " + tsMs + " (filas: " + rows + ")");
-            return rows > 0;
-        } catch (SQLException e) {
-            LOG.log(Level.SEVERE, "Error al actualizar int_process." + columnName, e);
-            System.out.println("Error al actualizar int_process." + columnName + ": " + e.getMessage());
-            return false;
-        }
-    }
 }